--- conflicted
+++ resolved
@@ -3,20 +3,11 @@
 import os
 from datetime import datetime
 from typing import Dict, List, Optional, Any, Union
-from abc import ABC, abstractmethod
-from enum import Enum
-
-
-class FileFormat(Enum):
-    """Supported file formats."""
-    CSV = "csv"
-    EXCEL_SINGLE_SHEET = "excel_single"
-    EXCEL_MULTIPLE_SHEETS = "excel_multiple"
 
 
 class Column:
     """Represents a database column with its properties and rules."""
-
+    
     def __init__(self, name: str, data_type: str):
         self.name = name
         self.data_type = data_type
@@ -26,98 +17,77 @@
         self.length = None
         self.default = None
         self.sensitivity = None
-<<<<<<< HEAD
-
-=======
-        self.null_percentage = None
-        
->>>>>>> 9fb776fe
+        
     def set_nullable(self, nullable: bool):
         """Set the nullable property."""
         self.nullable = nullable
         return self
-
+        
     def add_constraint(self, constraint: str):
         """Add a constraint like 'PK'."""
         if constraint not in self.constraints:
             self.constraints.append(constraint)
         return self
-
+        
     def set_rule(self, rule: Union[str, Dict]):
         """Set the rule for data generation."""
         self.rule = rule
         return self
-
+        
     def set_length(self, length: int):
         """Set the length constraint."""
         self.length = length
         return self
-
+        
     def set_default(self, default: Any):
         """Set the default value."""
         self.default = default
         return self
-
+        
     def set_sensitivity(self, sensitivity: str):
         """Set the sensitivity level (e.g., 'PII')."""
         self.sensitivity = sensitivity
         return self
-<<<<<<< HEAD
-
-=======
-        
-    def set_null_percentage(self, percentage: int):
-        """Set the null percentage for nullable columns."""
-        self.null_percentage = percentage
-        return self
-        
->>>>>>> 9fb776fe
+        
     def to_dict(self) -> Dict:
         """Convert column to dictionary representation."""
         result = {
             "name": self.name,
             "type": self.data_type
         }
-
+        
         if self.nullable:
             result["nullable"] = True
-
+            
         if self.constraints:
             result["constraint"] = self.constraints
-
+            
         if self.rule:
             result["rule"] = self.rule
-
+            
         if self.length:
             result["length"] = self.length
-
+            
         if self.default:
             result["default"] = self.default
-
+            
         if self.sensitivity:
             result["sensitivity"] = self.sensitivity
-<<<<<<< HEAD
-
-=======
-            
-        if self.null_percentage:
-            result["null_percentage"] = self.null_percentage
-            
->>>>>>> 9fb776fe
+            
         return result
 
 
 class ForeignKey:
     """Represents a foreign key relationship."""
-
-    def __init__(self, parent_table: str, parent_column: str, child_column: str,
+    
+    def __init__(self, parent_table: str, parent_column: str, child_column: str, 
                  relationship_type: str, nullable: bool = False):
         self.parent_table = parent_table
         self.parent_column = parent_column
         self.child_column = child_column
         self.relationship_type = relationship_type
         self.nullable = nullable
-
+        
     def to_dict(self) -> Dict:
         """Convert foreign key to dictionary representation."""
         return {
@@ -131,61 +101,56 @@
 
 class Table:
     """Represents a database table with columns and foreign keys."""
-
+    
     def __init__(self, name: str, file_name: str = None):
         self.name = name
         self.file_name = file_name
         self.columns: List[Column] = []
         self.foreign_keys: List[ForeignKey] = []
-
+        
     def add_column(self, column: Column):
         """Add a column to the table."""
         self.columns.append(column)
         return self
-
+        
     def add_foreign_key(self, foreign_key: ForeignKey):
         """Add a foreign key relationship."""
         self.foreign_keys.append(foreign_key)
         return self
-
+        
     def get_column(self, name: str) -> Optional[Column]:
         """Get a column by name."""
         for column in self.columns:
             if column.name == name:
                 return column
         return None
-
+        
     def to_dict(self) -> Dict:
         """Convert table to dictionary representation."""
         result = {
             "table_name": self.name,
             "columns": [col.to_dict() for col in self.columns]
         }
-
+        
         if self.file_name:
             result["file_name"] = self.file_name
-
+            
         if self.foreign_keys:
             result["foreign_keys"] = [fk.to_dict() for fk in self.foreign_keys]
-
+            
         return result
 
 
 class RuleBuilder:
-<<<<<<< HEAD
     """Builds rules for data generation based on CSV data."""
-
-=======
-    """Builds rules for data generation based on CSV/Excel data."""
-    
->>>>>>> 9fb776fe
+    
     @staticmethod
     def build_rule(row: pd.Series) -> Optional[Union[str, Dict]]:
-        """Build a rule from CSV/Excel row data."""
+        """Build a rule from CSV row data."""
         # Direct rule specification
         if pd.notna(row.get("Rule")):
             return str(row["Rule"])
-
+            
         # Range rule
         if pd.notna(row.get("Minimum_Value")) and pd.notna(row.get("Maximum_Value")):
             rule = {
@@ -194,78 +159,47 @@
                 "max": row["Maximum_Value"]
             }
             return RuleBuilder._add_prefix_suffix(rule, row)
-<<<<<<< HEAD
-
+            
         # Choice rule
-=======
-            
-        # Choice rule with probabilities
->>>>>>> 9fb776fe
         if pd.notna(row.get("Choice_Values")):
             choices = [choice.strip() for choice in str(row["Choice_Values"]).split(',')]
             rule = {
                 "type": "choice",
                 "value": choices
             }
-            
-            # Add probabilities if present
-            if pd.notna(row.get("Choice_Probabilities")):
-                try:
-                    probs = eval(row["Choice_Probabilities"])  # Handle dict string
-                    if isinstance(probs, dict):
-                        rule["probabilities"] = probs
-                except:
-                    pass
-                    
             return RuleBuilder._add_prefix_suffix(rule, row)
-
+            
         # Date range rule
         if pd.notna(row.get("Start_Date")) or pd.notna(row.get("End_Date")):
             rule = {"type": "date_range"}
-
+            
             if pd.notna(row.get("Start_Date")):
                 rule["start"] = str(row["Start_Date"])
             if pd.notna(row.get("End_Date")):
                 rule["end"] = str(row["End_Date"])
             if pd.notna(row.get("Date_Format")):
                 rule["format"] = str(row["Date_Format"])
-
+                
             return RuleBuilder._add_prefix_suffix(rule, row)
-
+            
         # Timestamp range rule
         if pd.notna(row.get("Datetimestamp_Format")):
             rule = {"type": "timestamp_range"}
-
+            
             if pd.notna(row.get("Start_Date")):
                 rule["start"] = str(row["Start_Date"])
-<<<<<<< HEAD
             if pd.notna(row.get("Date_Format")):
                 rule["format"] = str(row["Date_Format"])
-
-            return RuleBuilder._add_prefix_suffix(rule, row)
-
-=======
-            if pd.notna(row.get("Datetimestamp_Format")):
-                rule["format"] = str(row["Datetimestamp_Format"])
                 
             return RuleBuilder._add_prefix_suffix(rule, row)
             
-        # Regex rule
-        if pd.notna(row.get("Regex_Pattern")):
-            rule = {
-                "type": "regex",
-                "regex": str(row["Regex_Pattern"])
-            }
-            return RuleBuilder._add_prefix_suffix(rule, row)
-            
->>>>>>> 9fb776fe
         # Only prefix/suffix
         if pd.notna(row.get("Value_Prefix")) or pd.notna(row.get("Value_Suffix")):
             rule = {}
             return RuleBuilder._add_prefix_suffix(rule, row)
-
+            
         return None
-
+        
     @staticmethod
     def _add_prefix_suffix(rule: Dict, row: pd.Series) -> Dict:
         """Add prefix and suffix to rule if specified."""
@@ -278,7 +212,7 @@
 
 class OutputConfig:
     """Configuration for output generation."""
-
+    
     def __init__(self, format_type: str = "csv", rows: int = 20000, locale: str = "en_US"):
         self.format_type = format_type
         self.rows = rows
@@ -289,7 +223,7 @@
         self.alignment = "left"
         self.numeric_alignment = "left"
         self.default_column_width = 30
-
+        
     def to_dict(self) -> Dict:
         """Convert output config to dictionary."""
         return {
@@ -305,23 +239,23 @@
 
 class Schema:
     """Represents the complete database schema."""
-
+    
     def __init__(self, locale: str = "en_US", rows: int = 20000):
         self.tables: List[Table] = []
         self.output_config = OutputConfig(rows=rows, locale=locale)
-
+        
     def add_table(self, table: Table):
         """Add a table to the schema."""
         self.tables.append(table)
         return self
-
+        
     def get_table(self, name: str) -> Optional[Table]:
         """Get a table by name."""
         for table in self.tables:
             if table.name == name:
                 return table
         return None
-
+        
     def to_dict(self) -> Dict:
         """Convert schema to dictionary representation."""
         return {
@@ -332,131 +266,27 @@
         }
 
 
-<<<<<<< HEAD
 class CSVToJSONConverter:
     """Main converter class that handles CSV to JSON conversion."""
-
+    
     def __init__(self, locale: str = "en_US", rows: int = 20000):
         self.locale = locale
         self.rows = rows
         self.schema = Schema(locale, rows)
-
+        
     def load_csv(self, csv_file_path: str) -> pd.DataFrame:
         """Load and preprocess CSV file."""
         if not os.path.exists(csv_file_path):
             raise FileNotFoundError(f"CSV file not found: {csv_file_path}")
-
+            
         df = pd.read_csv(csv_file_path)
         df.columns = [col_name.strip() for col_name in df.columns]
         df = df.where(pd.notnull(df), None)
-
+        
         return df
-
+        
     def process_csv_data(self, df: pd.DataFrame):
         """Process CSV data and build schema."""
-        # Group by table name
-        table_groups = df.groupby('Table_Name')
-
-        for table_name, group in table_groups:
-            table = Table(table_name)
-
-            # Process each column
-            for _, row in group.iterrows():
-                column = self._create_column(row)
-                table.add_column(column)
-
-                # Handle foreign keys
-                if row.get("FK") == "Yes":
-                    foreign_key = self._create_foreign_key(row)
-                    table.add_foreign_key(foreign_key)
-
-            self.schema.add_table(table)
-
-    def _create_column(self, row: pd.Series) -> Column:
-        """Create a column from CSV row data."""
-        column = Column(row["Column_Name"], row["Column_Data_rype"])
-
-=======
-class DataProcessor(ABC):
-    """Abstract base class for data processors."""
-    
-    @abstractmethod
-    def process_data(self, data: Any) -> Schema:
-        """Process data and return schema."""
-        pass
-        
-    def _create_column(self, row: pd.Series) -> Column:
-        """Create a column from row data."""
-        column = Column(row["Column_Name"], row["Column_Data_Type"])
-        
->>>>>>> 9fb776fe
-        # Set nullable
-        if row.get("Nullable") == True or str(row.get("Nullable", "")).upper() == "TRUE":
-            column.set_nullable(True)
-
-        # Add primary key constraint
-        if row.get("PK") == "Yes":
-            column.add_constraint("PK")
-
-        # Set rule
-        rule = RuleBuilder.build_rule(row)
-        if rule:
-            column.set_rule(rule)
-
-        # Set length
-        if pd.notna(row.get("Length")):
-            column.set_length(int(row["Length"]))
-<<<<<<< HEAD
-
-=======
-            
-        # Set default
-        if pd.notna(row.get("Default_Value")):
-            column.set_default(str(row["Default_Value"]))
-            
-        # Set sensitivity
-        if pd.notna(row.get("Sensitivity")):
-            column.set_sensitivity(str(row["Sensitivity"]))
-            
-        # Set null percentage
-        if pd.notna(row.get("Null_Percentage")):
-            column.set_null_percentage(int(row["Null_Percentage"]))
-            
->>>>>>> 9fb776fe
-        return column
-
-    def _create_foreign_key(self, row: pd.Series) -> ForeignKey:
-        """Create a foreign key from row data."""
-        nullable = row.get("Nullable") == True or str(row.get("Nullable", "")).upper() == "TRUE"
-
-        return ForeignKey(
-            parent_table=row["Parent_Table_Name"],
-            parent_column=row["Parent_Column_Name"],
-            child_column=row["Column_Name"],
-            relationship_type=row["FK_Relationship_Type"],
-            nullable=nullable
-        )
-
-<<<<<<< HEAD
-    def convert(self, csv_file_path: str, output_file_path: str = None) -> Dict:
-        """Convert CSV to JSON format."""
-        # Load and process CSV
-        df = self.load_csv(csv_file_path)
-        self.process_csv_data(df)
-
-=======
-
-class CSVProcessor(DataProcessor):
-    """Processes CSV data with database and table name columns."""
-    
-    def __init__(self, locale: str = "en_US", rows: int = 20000):
-        self.locale = locale
-        self.rows = rows
-        
-    def process_data(self, df: pd.DataFrame) -> Schema:
-        """Process CSV data and build schema."""
-        schema = Schema(self.locale, self.rows)
-        
         # Group by table name
         table_groups = df.groupby('Table_Name')
         
@@ -473,244 +303,108 @@
                     foreign_key = self._create_foreign_key(row)
                     table.add_foreign_key(foreign_key)
                     
-            schema.add_table(table)
-            
-        return schema
-
-
-class ExcelMultiSheetProcessor(DataProcessor):
-    """Processes Excel data with multiple sheets (each sheet = table)."""
-    
-    def __init__(self, locale: str = "en_US", rows: int = 20000):
-        self.locale = locale
-        self.rows = rows
-        
-    def process_data(self, excel_data: Dict[str, pd.DataFrame]) -> Schema:
-        """Process Excel multi-sheet data and build schema."""
-        schema = Schema(self.locale, self.rows)
-        
-        for sheet_name, df in excel_data.items():
-            # Skip sheets that don't look like table definitions
-            if not self._is_table_definition_sheet(df):
-                continue
-                
-            table = Table(sheet_name)
-            
-            # Process each column
-            for _, row in df.iterrows():
-                column = self._create_column(row)
-                table.add_column(column)
-                
-                # Handle foreign keys
-                if row.get("FK") == "Yes":
-                    foreign_key = self._create_foreign_key(row)
-                    table.add_foreign_key(foreign_key)
-                    
-            schema.add_table(table)
-            
-        return schema
-        
-    def _is_table_definition_sheet(self, df: pd.DataFrame) -> bool:
-        """Check if sheet contains table definition data."""
-        required_columns = ["Column_Name", "Column_Data_Type"]
-        return all(col in df.columns for col in required_columns)
-
-
-class FileToJSONConverter:
-    """Main converter class that handles CSV/Excel to JSON conversion."""
-    
-    def __init__(self, locale: str = "en_US", rows: int = 20000):
-        self.locale = locale
-        self.rows = rows
-        self.schema = None
-        
-    def detect_file_format(self, file_path: str) -> FileFormat:
-        """Detect the file format and structure."""
-        if file_path.lower().endswith('.csv'):
-            return FileFormat.CSV
-        elif file_path.lower().endswith(('.xlsx', '.xls')):
-            # Check if it's single sheet or multiple sheets
-            excel_file = pd.ExcelFile(file_path)
-            if len(excel_file.sheet_names) == 1:
-                # Check if single sheet has Table_Name column
-                df = pd.read_excel(file_path, sheet_name=excel_file.sheet_names[0])
-                if 'Table_Name' in df.columns:
-                    return FileFormat.EXCEL_SINGLE_SHEET
-                else:
-                    return FileFormat.EXCEL_MULTIPLE_SHEETS
-            else:
-                return FileFormat.EXCEL_MULTIPLE_SHEETS
-        else:
-            raise ValueError(f"Unsupported file format: {file_path}")
-            
-    def load_data(self, file_path: str) -> Any:
-        """Load data from file based on format."""
-        if not os.path.exists(file_path):
-            raise FileNotFoundError(f"File not found: {file_path}")
-            
-        file_format = self.detect_file_format(file_path)
-        
-        if file_format == FileFormat.CSV:
-            df = pd.read_csv(file_path)
-            df.columns = [col_name.strip() for col_name in df.columns]
-            return df.where(pd.notnull(df), None)
-            
-        elif file_format == FileFormat.EXCEL_SINGLE_SHEET:
-            df = pd.read_excel(file_path)
-            df.columns = [col_name.strip() for col_name in df.columns]
-            return df.where(pd.notnull(df), None)
-            
-        elif file_format == FileFormat.EXCEL_MULTIPLE_SHEETS:
-            excel_file = pd.ExcelFile(file_path)
-            data = {}
-            for sheet_name in excel_file.sheet_names:
-                df = pd.read_excel(file_path, sheet_name=sheet_name)
-                df.columns = [col_name.strip() for col_name in df.columns]
-                data[sheet_name] = df.where(pd.notnull(df), None)
-            return data
-            
-    def process_data(self, data: Any, file_format: FileFormat):
-        """Process data based on format."""
-        if file_format in [FileFormat.CSV, FileFormat.EXCEL_SINGLE_SHEET]:
-            processor = CSVProcessor(self.locale, self.rows)
-            self.schema = processor.process_data(data)
-        elif file_format == FileFormat.EXCEL_MULTIPLE_SHEETS:
-            processor = ExcelMultiSheetProcessor(self.locale, self.rows)
-            self.schema = processor.process_data(data)
-            
-    def convert(self, file_path: str, output_file_path: str = None) -> Dict:
-        """Convert file to JSON format."""
-        # Detect format and load data
-        file_format = self.detect_file_format(file_path)
-        data = self.load_data(file_path)
-        
-        # Process data
-        self.process_data(data, file_format)
-        
->>>>>>> 9fb776fe
+            self.schema.add_table(table)
+            
+    def _create_column(self, row: pd.Series) -> Column:
+        """Create a column from CSV row data."""
+        column = Column(row["Column_Name"], row["Column_Data_rype"])
+        
+        # Set nullable
+        if row.get("Nullable") == True or str(row.get("Nullable", "")).upper() == "TRUE":
+            column.set_nullable(True)
+            
+        # Add primary key constraint
+        if row.get("PK") == "Yes":
+            column.add_constraint("PK")
+            
+        # Set rule
+        rule = RuleBuilder.build_rule(row)
+        if rule:
+            column.set_rule(rule)
+            
+        # Set length
+        if pd.notna(row.get("Length")):
+            column.set_length(int(row["Length"]))
+            
+        return column
+        
+    def _create_foreign_key(self, row: pd.Series) -> ForeignKey:
+        """Create a foreign key from CSV row data."""
+        nullable = row.get("Nullable") == True or str(row.get("Nullable", "")).upper() == "TRUE"
+        
+        return ForeignKey(
+            parent_table=row["Parent_Table_Name"],
+            parent_column=row["Parent_Column_Name"],
+            child_column=row["Column_Name"],
+            relationship_type=row["FK_Relationship_Type"],
+            nullable=nullable
+        )
+        
+    def convert(self, csv_file_path: str, output_file_path: str = None) -> Dict:
+        """Convert CSV to JSON format."""
+        # Load and process CSV
+        df = self.load_csv(csv_file_path)
+        self.process_csv_data(df)
+        
         # Generate JSON
         result = self.schema.to_dict()
-
+        
         # Save to file if specified
         if output_file_path:
             self.save_json(result, output_file_path)
-
+            
         return result
-
+        
     def save_json(self, data: Dict, output_file_path: str):
         """Save JSON data to file."""
         os.makedirs(os.path.dirname(output_file_path), exist_ok=True)
-
+        
         with open(output_file_path, 'w', encoding='utf-8') as f:
             json.dump(data, f, indent=2, ensure_ascii=False)
-
+            
         print(f"JSON file saved to: {output_file_path}")
-
+        
     def print_summary(self):
         """Print conversion summary."""
-<<<<<<< HEAD
         print("\nConversion Summary:")
         print(f"- Number of tables: {len(self.schema.tables)}")
-
+        
         for table in self.schema.tables:
             print(f"  - {table.name}: {len(table.columns)} columns")
             if table.foreign_keys:
                 print(f"    - Foreign keys: {len(table.foreign_keys)}")
-
+                
         print(f"\nGeneration settings:")
         print(f"- Rows to generate: {self.schema.output_config.rows}")
         print(f"- Locale: {self.schema.output_config.locale}")
         print(f"- Output format: {self.schema.output_config.format_type}")
-=======
-        if not self.schema:
-            print("No schema available. Run convert() first.")
-            return
-            
-        print("\n" + "="*50)
-        print("CONVERSION SUMMARY")
-        print("="*50)
-        print(f"Number of tables: {len(self.schema.tables)}")
-        
-        for table in self.schema.tables:
-            print(f"\n📊 Table: {table.name}")
-            print(f"   └─ Columns: {len(table.columns)}")
-            
-            # Show column details
-            for col in table.columns:
-                constraints = f" [{', '.join(col.constraints)}]" if col.constraints else ""
-                nullable = " (nullable)" if col.nullable else ""
-                print(f"      • {col.name}: {col.data_type}{constraints}{nullable}")
-                
-            if table.foreign_keys:
-                print(f"   └─ Foreign Keys: {len(table.foreign_keys)}")
-                for fk in table.foreign_keys:
-                    print(f"      • {fk.child_column} -> {fk.parent_table}.{fk.parent_column}")
-                    
-        print(f"\n🔧 Generation Settings:")
-        print(f"   • Rows to generate: {self.schema.output_config.rows:,}")
-        print(f"   • Locale: {self.schema.output_config.locale}")
-        print(f"   • Output format: {self.schema.output_config.format_type}")
-        print("="*50)
->>>>>>> 9fb776fe
 
 
 def main():
     """Main function to demonstrate usage."""
-<<<<<<< HEAD
     # Configuration
     csv_file = "examples/sample_format.csv"
     output_file = "examples/converted_output.json"
-
+    
     try:
         # Create converter
         converter = CSVToJSONConverter(locale="en_US", rows=20000)
-
+        
         # Convert CSV to JSON
         result = converter.convert(csv_file, output_file)
-
+        
         # Print summary
         converter.print_summary()
-
+        
         # Optional: Print first table structure
         if result["tables"]:
             print(f"\nFirst table structure:")
             print(json.dumps(result["tables"][0], indent=2))
-
+            
     except Exception as e:
         print(f"Error during conversion: {e}")
         import traceback
         traceback.print_exc()
-=======
-    
-    # Example file paths - update these
-    files_to_convert = [
-        ("examples/sample_format.csv", "examples/output_from_csv.json"),
-        ("examples/single_sheet.xlsx", "examples/output_from_single_excel.json"),
-        ("examples/multiple_sheets.xlsx", "examples/output_from_multi_excel.json")
-    ]
-    
-    for input_file, output_file in files_to_convert:
-        print(f"\n{'='*60}")
-        print(f"Converting: {input_file}")
-        print(f"{'='*60}")
-        
-        try:
-            # Create converter
-            converter = FileToJSONConverter(locale="en_US", rows=25000)
-            
-            # Auto-detect format and convert
-            result = converter.convert(input_file, output_file)
-            
-            # Print detailed summary
-            converter.print_summary()
-            
-        except FileNotFoundError:
-            print(f"⚠️  File not found: {input_file}")
-        except Exception as e:
-            print(f"❌ Error converting {input_file}: {e}")
-            import traceback
-            traceback.print_exc()
->>>>>>> 9fb776fe
 
 
 if __name__ == "__main__":
